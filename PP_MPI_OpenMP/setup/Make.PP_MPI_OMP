#HEADER
#  -- High Performance Conjugate Gradient Benchmark (HPCG)
#     HPCG - 3.1 - March 28, 2019

#     Michael A. Heroux
#     Scalable Algorithms Group, Computing Research Division
#     Sandia National Laboratories, Albuquerque, NM
#
#     Piotr Luszczek
#     Jack Dongarra
#     University of Tennessee, Knoxville
#     Innovative Computing Laboratory
#
#     (C) Copyright 2013-2019 All Rights Reserved
#
#
#  -- Copyright notice and Licensing terms:
#
#  Redistribution  and  use in  source and binary forms, with or without
#  modification, are  permitted provided  that the following  conditions
#  are met:
#
#  1. Redistributions  of  source  code  must retain the above copyright
#  notice, this list of conditions and the following disclaimer.
#
#  2. Redistributions in binary form must reproduce  the above copyright
#  notice, this list of conditions,  and the following disclaimer in the
#  documentation and/or other materials provided with the distribution.
#
#  3. All  advertising  materials  mentioning  features  or  use of this
#  software must display the following acknowledgement:
#  This  product  includes  software  developed  at Sandia National
#  Laboratories, Albuquerque, NM and the  University  of
#  Tennessee, Knoxville, Innovative Computing Laboratory.
#
#  4. The name of the  University,  the name of the  Laboratory,  or the
#  names  of  its  contributors  may  not  be used to endorse or promote
#  products  derived   from   this  software  without  specific  written
#  permission.
#
#  -- Disclaimer:
#
#  THIS  SOFTWARE  IS PROVIDED BY THE COPYRIGHT HOLDERS AND CONTRIBUTORS
#  ``AS IS'' AND ANY EXPRESS OR IMPLIED WARRANTIES,  INCLUDING,  BUT NOT
#  LIMITED TO, THE IMPLIED WARRANTIES OF MERCHANTABILITY AND FITNESS FOR
#  A PARTICULAR PURPOSE ARE DISCLAIMED. IN NO EVENT SHALL THE UNIVERSITY
#  OR  CONTRIBUTORS  BE  LIABLE FOR ANY  DIRECT,  INDIRECT,  INCIDENTAL,
#  SPECIAL,  EXEMPLARY,  OR  CONSEQUENTIAL DAMAGES  (INCLUDING,  BUT NOT
#  LIMITED TO, PROCUREMENT OF SUBSTITUTE GOODS OR SERVICES; LOSS OF USE,
#  DATA OR PROFITS; OR BUSINESS INTERRUPTION)  HOWEVER CAUSED AND ON ANY
#  THEORY OF LIABILITY, WHETHER IN CONTRACT,  STRICT LIABILITY,  OR TORT
#  (INCLUDING NEGLIGENCE OR OTHERWISE) ARISING IN ANY WAY OUT OF THE USE
#  OF THIS SOFTWARE, EVEN IF ADVISED OF THE POSSIBILITY OF SUCH DAMAGE.
# ######################################################################
#@HEADER
# ----------------------------------------------------------------------
# - shell --------------------------------------------------------------
# ----------------------------------------------------------------------
#
SHELL        = /bin/sh
#
CD           = cd
CP           = cp
LN_S         = ln -s -f
MKDIR        = mkdir -p
RM           = /bin/rm -f
TOUCH        = touch
#
# ----------------------------------------------------------------------
# - HPCG Directory Structure / HPCG library ------------------------------
# ----------------------------------------------------------------------
#
TOPdir       = .
SRCdir       = $(TOPdir)/src
INCdir       = $(TOPdir)/src
BINdir       = $(TOPdir)/bin
#
# ----------------------------------------------------------------------
# - Math Kernal library (MKL) ------------------------------------------
# ----------------------------------------------------------------------
# MKLinc tells the  C  compiler where to find the Math Kernal library
# header files,  MKLlib  is defined  to be the name of  the library to be
# used. The variable MKLdir is only used for defining MKL and MKLlib.
#
MKLdir       = $(MKLROOT)
MKLinc       = $(MKLdir)/include
MKLlib       = $(MKLdir)/lib
MKL_INCLUDES = #-m64 -I"${MKLinc}"
MKL_LIBS     = #-m64 -L${MKLlib} -lmkl_scalapack_lp64 -Wl,--no-as-needed -lmkl_cdft_core -lmkl_intel_lp64 -lmkl_intel_thread -lmkl_core -lmkl_blacs_intelmpi_lp64 -liomp5 -lpthread -lm -ldl
#
#
# ----------------------------------------------------------------------
# - Message Passing library (MPI) --------------------------------------
# ----------------------------------------------------------------------
# MPinc tells the  C  compiler where to find the Message Passing library
# header files,  MPlib  is defined  to be the name of  the library to be
# used. The variable MPdir is only used for defining MPinc and MPlib.
#
MPdir        =
MPinc        =
MPlib        =
#
#
# ----------------------------------------------------------------------
# - HPCG includes / libraries / specifics -------------------------------
# ----------------------------------------------------------------------
#
HPCG_INCLUDES = -I$(INCdir) -I$(INCdir)/$(arch) $(MPinc) $(MKL_INCLUDES)
HPCG_LIBS     = $(MKL_LIBS)
#
# - Compile time options -----------------------------------------------
#
# -DHPCG_NO_MPI	            Define to disable MPI
# -DHPCG_NO_OPENMP	        Define to disable OPENMP
# -DHPCG_CONTIGUOUS_ARRAYS  Define to have sparse matrix arrays long and contiguous
# -DHPCG_DEBUG       	      Define to enable debugging output
# -DHPCG_DETAILED_DEBUG     Define to enable very detailed debugging output
# -DHPCG_USE_AVX2     Define to use AVX intrinsics in the main kernels
# -DHPCG_USE_AVX512   Define to use AVX52 intrinsics in the main kernels
# -DHPCG_DDOT_USE_MKL Define to use Math Kernal library calls in the ComputeDotProduct
#
# By default HPCG will:
#    *) Build with MPI enabled.
#    *) Build with OpenMP enabled.
#    *) Not generate debugging output.
#
HPCG_OPTS     = \
-DHPCG_USE_MULTICOLORING \

#
# ----------------------------------------------------------------------
#
HPCG_DEFS     = $(HPCG_OPTS) $(HPCG_INCLUDES)
#
# ----------------------------------------------------------------------
# - Compilers / linkers - Optimization flags ---------------------------
# ----------------------------------------------------------------------
#
CXX          = mpicxx
<<<<<<< HEAD
CXXFLAGS     = $(HPCG_DEFS) -O3  -ffast-math -ftree-vectorize -ftree-vectorizer-verbose=0 -fopenmp
=======
CXXFLAGS     = $(HPCG_DEFS) -O3 -ffast-math -ftree-vectorize -ftree-vectorizer-verbose=0 -fopenmp -mavx2 -march=native
>>>>>>> d60502ef
#
LINKER       = $(CXX)
LINKFLAGS    = $(CXXFLAGS)
#
ARCHIVER     = ar
ARFLAGS      = r
RANLIB       = echo
#
# ----------------------------------------------------------------------<|MERGE_RESOLUTION|>--- conflicted
+++ resolved
@@ -137,11 +137,8 @@
 # ----------------------------------------------------------------------
 #
 CXX          = mpicxx
-<<<<<<< HEAD
 CXXFLAGS     = $(HPCG_DEFS) -O3  -ffast-math -ftree-vectorize -ftree-vectorizer-verbose=0 -fopenmp
-=======
-CXXFLAGS     = $(HPCG_DEFS) -O3 -ffast-math -ftree-vectorize -ftree-vectorizer-verbose=0 -fopenmp -mavx2 -march=native
->>>>>>> d60502ef
+
 #
 LINKER       = $(CXX)
 LINKFLAGS    = $(CXXFLAGS)
