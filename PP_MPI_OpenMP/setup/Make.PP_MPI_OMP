#HEADER
#  -- High Performance Conjugate Gradient Benchmark (HPCG)
#     HPCG - 3.1 - March 28, 2019

#     Michael A. Heroux
#     Scalable Algorithms Group, Computing Research Division
#     Sandia National Laboratories, Albuquerque, NM
#
#     Piotr Luszczek
#     Jack Dongarra
#     University of Tennessee, Knoxville
#     Innovative Computing Laboratory
#
#     (C) Copyright 2013-2019 All Rights Reserved
#
#
#  -- Copyright notice and Licensing terms:
#
#  Redistribution  and  use in  source and binary forms, with or without
#  modification, are  permitted provided  that the following  conditions
#  are met:
#
#  1. Redistributions  of  source  code  must retain the above copyright
#  notice, this list of conditions and the following disclaimer.
#
#  2. Redistributions in binary form must reproduce  the above copyright
#  notice, this list of conditions,  and the following disclaimer in the
#  documentation and/or other materials provided with the distribution.
#
#  3. All  advertising  materials  mentioning  features  or  use of this
#  software must display the following acknowledgement:
#  This  product  includes  software  developed  at Sandia National
#  Laboratories, Albuquerque, NM and the  University  of
#  Tennessee, Knoxville, Innovative Computing Laboratory.
#
#  4. The name of the  University,  the name of the  Laboratory,  or the
#  names  of  its  contributors  may  not  be used to endorse or promote
#  products  derived   from   this  software  without  specific  written
#  permission.
#
#  -- Disclaimer:
#
#  THIS  SOFTWARE  IS PROVIDED BY THE COPYRIGHT HOLDERS AND CONTRIBUTORS
#  ``AS IS'' AND ANY EXPRESS OR IMPLIED WARRANTIES,  INCLUDING,  BUT NOT
#  LIMITED TO, THE IMPLIED WARRANTIES OF MERCHANTABILITY AND FITNESS FOR
#  A PARTICULAR PURPOSE ARE DISCLAIMED. IN NO EVENT SHALL THE UNIVERSITY
#  OR  CONTRIBUTORS  BE  LIABLE FOR ANY  DIRECT,  INDIRECT,  INCIDENTAL,
#  SPECIAL,  EXEMPLARY,  OR  CONSEQUENTIAL DAMAGES  (INCLUDING,  BUT NOT
#  LIMITED TO, PROCUREMENT OF SUBSTITUTE GOODS OR SERVICES; LOSS OF USE,
#  DATA OR PROFITS; OR BUSINESS INTERRUPTION)  HOWEVER CAUSED AND ON ANY
#  THEORY OF LIABILITY, WHETHER IN CONTRACT,  STRICT LIABILITY,  OR TORT
#  (INCLUDING NEGLIGENCE OR OTHERWISE) ARISING IN ANY WAY OUT OF THE USE
#  OF THIS SOFTWARE, EVEN IF ADVISED OF THE POSSIBILITY OF SUCH DAMAGE.
# ######################################################################
#@HEADER
# ----------------------------------------------------------------------
# - shell --------------------------------------------------------------
# ----------------------------------------------------------------------
#
SHELL        = /bin/sh
#
CD           = cd
CP           = cp
LN_S         = ln -s -f
MKDIR        = mkdir -p
RM           = /bin/rm -f
TOUCH        = touch
#
# ----------------------------------------------------------------------
# - HPCG Directory Structure / HPCG library ------------------------------
# ----------------------------------------------------------------------
#
TOPdir       = .
SRCdir       = $(TOPdir)/src
INCdir       = $(TOPdir)/src
BINdir       = $(TOPdir)/bin
#
# ----------------------------------------------------------------------
# - Math Kernal library (MKL) ------------------------------------------
# ----------------------------------------------------------------------
# MKLinc tells the  C  compiler where to find the Math Kernal library
# header files,  MKLlib  is defined  to be the name of  the library to be
# used. The variable MKLdir is only used for defining MKL and MKLlib.
#
MKLdir       = $(MKLROOT)
MKLinc       = $(MKLdir)/include
MKLlib       = $(MKLdir)/lib
MKL_INCLUDES = -m64 -I"${MKLinc}"
MKL_LIBS     = -m64 -L${MKLlib} -lmkl_scalapack_lp64 -Wl,--no-as-needed -lmkl_cdft_core -lmkl_intel_lp64 -lmkl_intel_thread -lmkl_core -lmkl_blacs_intelmpi_lp64 -liomp5 -lpthread -lm -ldl
#
#
# ----------------------------------------------------------------------
# - Message Passing library (MPI) --------------------------------------
# ----------------------------------------------------------------------
# MPinc tells the  C  compiler where to find the Message Passing library
# header files,  MPlib  is defined  to be the name of  the library to be
# used. The variable MPdir is only used for defining MPinc and MPlib.
#
MPdir        =
MPinc        =
MPlib        =
#
#
# ----------------------------------------------------------------------
# - HPCG includes / libraries / specifics -------------------------------
# ----------------------------------------------------------------------
#
HPCG_INCLUDES = -I$(INCdir) -I$(INCdir)/$(arch) $(MPinc) $(MKL_INCLUDES)
HPCG_LIBS     = $(MKL_LIBS)
#
# - Compile time options -----------------------------------------------
#
# -DHPCG_NO_MPI	        Define to disable MPI
# -DHPCG_NO_OPENMP	Define to disable OPENMP
# -DHPCG_CONTIGUOUS_ARRAYS Define to have sparse matrix arrays long and contiguous
# -DHPCG_DEBUG       	Define to enable debugging output
# -DHPCG_DETAILED_DEBUG Define to enable very detailed debugging output
# -DHPCG_USE_AVX Define to use AVX intrinsics in the main kernels
# -DHPCG_DDOT_USE_MKL Define to use Math Kernal library calls in the ComputeDotProduct
#
# By default HPCG will:
#    *) Build with MPI enabled.
#    *) Build with OpenMP enabled.
#    *) Not generate debugging output.
#
HPCG_OPTS     = -DHPCG_DDOT_USE_MKL
#
# ----------------------------------------------------------------------
#
HPCG_DEFS     = $(HPCG_OPTS) $(HPCG_INCLUDES)
#
# ----------------------------------------------------------------------
# - Compilers / linkers - Optimization flags ---------------------------
# ----------------------------------------------------------------------
#
CXX          = mpicxx
<<<<<<< HEAD
CXXFLAGS     = $(HPCG_DEFS) -O3 -ffast-math -ftree-vectorize -ftree-vectorizer-verbose=0 -mavx2 -march=native
=======
CXXFLAGS     = $(HPCG_DEFS) -O3 -ffast-math -ftree-vectorize -ftree-vectorizer-verbose=0 -fopenmp -mavx2 -march=native
>>>>>>> c336777f
#
LINKER       = $(CXX)
LINKFLAGS    = $(CXXFLAGS)
#
ARCHIVER     = ar
ARFLAGS      = r
RANLIB       = echo
#
# ----------------------------------------------------------------------<|MERGE_RESOLUTION|>--- conflicted
+++ resolved
@@ -85,8 +85,8 @@
 MKLdir       = $(MKLROOT)
 MKLinc       = $(MKLdir)/include
 MKLlib       = $(MKLdir)/lib
-MKL_INCLUDES = -m64 -I"${MKLinc}"
-MKL_LIBS     = -m64 -L${MKLlib} -lmkl_scalapack_lp64 -Wl,--no-as-needed -lmkl_cdft_core -lmkl_intel_lp64 -lmkl_intel_thread -lmkl_core -lmkl_blacs_intelmpi_lp64 -liomp5 -lpthread -lm -ldl
+MKL_INCLUDES = #-m64 -I"${MKLinc}"
+MKL_LIBS     = #-m64 -L${MKLlib} -lmkl_scalapack_lp64 -Wl,--no-as-needed -lmkl_cdft_core -lmkl_intel_lp64 -lmkl_intel_thread -lmkl_core -lmkl_blacs_intelmpi_lp64 -liomp5 -lpthread -lm -ldl
 #
 #
 # ----------------------------------------------------------------------
@@ -110,12 +110,13 @@
 #
 # - Compile time options -----------------------------------------------
 #
-# -DHPCG_NO_MPI	        Define to disable MPI
-# -DHPCG_NO_OPENMP	Define to disable OPENMP
-# -DHPCG_CONTIGUOUS_ARRAYS Define to have sparse matrix arrays long and contiguous
-# -DHPCG_DEBUG       	Define to enable debugging output
-# -DHPCG_DETAILED_DEBUG Define to enable very detailed debugging output
-# -DHPCG_USE_AVX Define to use AVX intrinsics in the main kernels
+# -DHPCG_NO_MPI	            Define to disable MPI
+# -DHPCG_NO_OPENMP	        Define to disable OPENMP
+# -DHPCG_CONTIGUOUS_ARRAYS  Define to have sparse matrix arrays long and contiguous
+# -DHPCG_DEBUG       	      Define to enable debugging output
+# -DHPCG_DETAILED_DEBUG     Define to enable very detailed debugging output
+# -DHPCG_USE_AVX2     Define to use AVX intrinsics in the main kernels
+# -DHPCG_USE_AVX512   Define to use AVX52 intrinsics in the main kernels
 # -DHPCG_DDOT_USE_MKL Define to use Math Kernal library calls in the ComputeDotProduct
 #
 # By default HPCG will:
@@ -123,7 +124,7 @@
 #    *) Build with OpenMP enabled.
 #    *) Not generate debugging output.
 #
-HPCG_OPTS     = -DHPCG_DDOT_USE_MKL
+HPCG_OPTS     =
 #
 # ----------------------------------------------------------------------
 #
@@ -134,11 +135,7 @@
 # ----------------------------------------------------------------------
 #
 CXX          = mpicxx
-<<<<<<< HEAD
-CXXFLAGS     = $(HPCG_DEFS) -O3 -ffast-math -ftree-vectorize -ftree-vectorizer-verbose=0 -mavx2 -march=native
-=======
 CXXFLAGS     = $(HPCG_DEFS) -O3 -ffast-math -ftree-vectorize -ftree-vectorizer-verbose=0 -fopenmp -mavx2 -march=native
->>>>>>> c336777f
 #
 LINKER       = $(CXX)
 LINKFLAGS    = $(CXXFLAGS)
