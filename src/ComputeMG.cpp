
//@HEADER
// ***************************************************
//
// HPCG: High Performance Conjugate Gradient Benchmark
//
// Contact:
// Michael A. Heroux ( maherou@sandia.gov)
// Jack Dongarra     (dongarra@eecs.utk.edu)
// Piotr Luszczek    (luszczek@eecs.utk.edu)
//
// ***************************************************
//@HEADER

/*!
 @file ComputeMG.cpp

 HPCG routine
 */

#include "ComputeMG.hpp"
<<<<<<< HEAD
#include "ComputeSPMV.hpp"
#include "ComputeSYMGS.hpp"
#include "ComputeDotProduct.hpp"
#include "ComputeWAXPBY.hpp"
#include "ComputeRestriction_ref.hpp"
#include "ComputeProlongation_ref.hpp"
=======
#include "ComputeMG_ref.hpp"
#include "ComputeSYMGS.hpp"
#include "ComputeSPMV.hpp"
#include "ComputeRestriction.hpp"
#include "ComputeProlongation.hpp"


int ComputeMG_TDG(const SparseMatrix  & A, const Vector & r, Vector & x) {
	int ierr = 0;
	if ( A.mgData != 0 ) {
		int numberOfPresmootherSteps = A.mgData->numberOfPresmootherSteps;
		for (int i = 0; i < numberOfPresmootherSteps-1; i++ ) {
			ierr += ComputeSYMGS(A, r, x);
		}
		ierr += ComputeFusedSYMGS_SPMV(A, r, x, *A.mgData->Axf);
		if ( ierr != 0 ) return ierr;

		ierr = ComputeRestriction(A, r);
		if ( ierr != 0 ) return ierr;
		
		ierr = ComputeMG(*A.Ac, *A.mgData->rc, *A.mgData->xc);
		if ( ierr != 0 ) return ierr;

		ierr = ComputeProlongation(A, x);
		if ( ierr != 0 ) return ierr;

		int numberOfPostsmootherSteps = A.mgData->numberOfPostsmootherSteps;
		for ( int i = 0; i < numberOfPostsmootherSteps; i++ ) {
			ierr += ComputeSYMGS(A, r, x);
		}
		if ( ierr != 0 ) return ierr;

	} else {
		ierr = ComputeSYMGS(A, r, x);
		if ( ierr != 0 ) return ierr;
	}
	return 0;
}

int ComputeMG_BLOCK(const SparseMatrix  & A, const Vector & r, Vector & x) {
	int ierr = 0;
	if ( A.mgData != 0 ) {
		int numberOfPresmootherSteps = A.mgData->numberOfPresmootherSteps;
		for (int i = 0; i < numberOfPresmootherSteps; i++ ) {
			ierr += ComputeSYMGS(A, r, x);
		}
		if ( ierr != 0 ) return ierr;

		ierr = ComputeSPMV(A, x, *A.mgData->Axf);
		if ( ierr != 0 ) return ierr;

		ierr = ComputeRestriction(A, r);
		if ( ierr != 0 ) return ierr;
		
		ierr = ComputeMG(*A.Ac, *A.mgData->rc, *A.mgData->xc);
		if ( ierr != 0 ) return ierr;

		ierr = ComputeProlongation(A, x);
		if ( ierr != 0 ) return ierr;

		int numberOfPostsmootherSteps = A.mgData->numberOfPostsmootherSteps;
		for ( int i = 0; i < numberOfPostsmootherSteps; i++ ) {
			ierr += ComputeSYMGS(A, r, x);
		}
		if ( ierr != 0 ) return ierr;

	} else {
		ierr = ComputeSYMGS(A, r, x);
		if ( ierr != 0 ) return ierr;
	}
	return 0;
}

>>>>>>> d60502ef

/*!
  @param[in] A the known system matrix
  @param[in] r the input vector
  @param[inout] x On exit contains the result of the multigrid V-cycle with r as the RHS, x is the approximation to Ax = r.

  @return returns 0 upon success and non-zero otherwise

  @see ComputeMG_ref
*/
int ComputeMG(const SparseMatrix  & A, const Vector & r, Vector & x) {
<<<<<<< HEAD
  assert(x.localLength==A.localNumberOfColumns); // Make sure x contain space for halo values

  ZeroVector(x); // initialize x to zero

  int ierr = 0;
  if (A.mgData!=0) { // Go to next coarse level if defined
    int numberOfPresmootherSteps = A.mgData->numberOfPresmootherSteps;
    for (int i=0; i< numberOfPresmootherSteps; ++i) ierr += ComputeSYMGS(A, r, x);
    if (ierr!=0) return ierr;
    ierr = ComputeSPMV(A, x, *A.mgData->Axf); if (ierr!=0) return ierr;
    // Perform restriction operation using simple injection
    ierr = ComputeRestriction_ref(A, r);  if (ierr!=0) return ierr;
    ierr = ComputeMG(*A.Ac,*A.mgData->rc, *A.mgData->xc);  if (ierr!=0) return ierr;
    ierr = ComputeProlongation_ref(A, x);  if (ierr!=0) return ierr;
    int numberOfPostsmootherSteps = A.mgData->numberOfPostsmootherSteps;
    for (int i=0; i< numberOfPostsmootherSteps; ++i) ierr += ComputeSYMGS(A, r, x);
    if (ierr!=0) return ierr;
  }
  else {
    ierr = ComputeSYMGS(A, r, x);
    if (ierr!=0) return ierr;
  }
  return 0;
=======
	assert(x.localLength == A.localNumberOfColumns);

	ZeroVector(x);

	if ( A.TDG ) {
		return ComputeMG_TDG(A, r, x);
	}
	return ComputeMG_BLOCK(A, r, x);

>>>>>>> d60502ef
}<|MERGE_RESOLUTION|>--- conflicted
+++ resolved
@@ -19,88 +19,13 @@
  */
 
 #include "ComputeMG.hpp"
-<<<<<<< HEAD
 #include "ComputeSPMV.hpp"
 #include "ComputeSYMGS.hpp"
 #include "ComputeDotProduct.hpp"
 #include "ComputeWAXPBY.hpp"
 #include "ComputeRestriction_ref.hpp"
 #include "ComputeProlongation_ref.hpp"
-=======
-#include "ComputeMG_ref.hpp"
-#include "ComputeSYMGS.hpp"
-#include "ComputeSPMV.hpp"
-#include "ComputeRestriction.hpp"
-#include "ComputeProlongation.hpp"
 
-
-int ComputeMG_TDG(const SparseMatrix  & A, const Vector & r, Vector & x) {
-	int ierr = 0;
-	if ( A.mgData != 0 ) {
-		int numberOfPresmootherSteps = A.mgData->numberOfPresmootherSteps;
-		for (int i = 0; i < numberOfPresmootherSteps-1; i++ ) {
-			ierr += ComputeSYMGS(A, r, x);
-		}
-		ierr += ComputeFusedSYMGS_SPMV(A, r, x, *A.mgData->Axf);
-		if ( ierr != 0 ) return ierr;
-
-		ierr = ComputeRestriction(A, r);
-		if ( ierr != 0 ) return ierr;
-		
-		ierr = ComputeMG(*A.Ac, *A.mgData->rc, *A.mgData->xc);
-		if ( ierr != 0 ) return ierr;
-
-		ierr = ComputeProlongation(A, x);
-		if ( ierr != 0 ) return ierr;
-
-		int numberOfPostsmootherSteps = A.mgData->numberOfPostsmootherSteps;
-		for ( int i = 0; i < numberOfPostsmootherSteps; i++ ) {
-			ierr += ComputeSYMGS(A, r, x);
-		}
-		if ( ierr != 0 ) return ierr;
-
-	} else {
-		ierr = ComputeSYMGS(A, r, x);
-		if ( ierr != 0 ) return ierr;
-	}
-	return 0;
-}
-
-int ComputeMG_BLOCK(const SparseMatrix  & A, const Vector & r, Vector & x) {
-	int ierr = 0;
-	if ( A.mgData != 0 ) {
-		int numberOfPresmootherSteps = A.mgData->numberOfPresmootherSteps;
-		for (int i = 0; i < numberOfPresmootherSteps; i++ ) {
-			ierr += ComputeSYMGS(A, r, x);
-		}
-		if ( ierr != 0 ) return ierr;
-
-		ierr = ComputeSPMV(A, x, *A.mgData->Axf);
-		if ( ierr != 0 ) return ierr;
-
-		ierr = ComputeRestriction(A, r);
-		if ( ierr != 0 ) return ierr;
-		
-		ierr = ComputeMG(*A.Ac, *A.mgData->rc, *A.mgData->xc);
-		if ( ierr != 0 ) return ierr;
-
-		ierr = ComputeProlongation(A, x);
-		if ( ierr != 0 ) return ierr;
-
-		int numberOfPostsmootherSteps = A.mgData->numberOfPostsmootherSteps;
-		for ( int i = 0; i < numberOfPostsmootherSteps; i++ ) {
-			ierr += ComputeSYMGS(A, r, x);
-		}
-		if ( ierr != 0 ) return ierr;
-
-	} else {
-		ierr = ComputeSYMGS(A, r, x);
-		if ( ierr != 0 ) return ierr;
-	}
-	return 0;
-}
-
->>>>>>> d60502ef
 
 /*!
   @param[in] A the known system matrix
@@ -112,7 +37,6 @@
   @see ComputeMG_ref
 */
 int ComputeMG(const SparseMatrix  & A, const Vector & r, Vector & x) {
-<<<<<<< HEAD
   assert(x.localLength==A.localNumberOfColumns); // Make sure x contain space for halo values
 
   ZeroVector(x); // initialize x to zero
@@ -136,15 +60,5 @@
     if (ierr!=0) return ierr;
   }
   return 0;
-=======
-	assert(x.localLength == A.localNumberOfColumns);
 
-	ZeroVector(x);
-
-	if ( A.TDG ) {
-		return ComputeMG_TDG(A, r, x);
-	}
-	return ComputeMG_BLOCK(A, r, x);
-
->>>>>>> d60502ef
 }