--- conflicted
+++ resolved
@@ -20,17 +20,13 @@
 
  HPCG routine
  */
-<<<<<<< HEAD
+
 #include <mpi.h>
 #include <immintrin.h>
 #include "ComputeSPMV.hpp"
 
 #include <ctime>
-=======
 
-#include "ComputeSPMV_ref.hpp"
-#include<immintrin.h>
->>>>>>> d60502ef
 #ifndef HPCG_NO_MPI
 #include "ExchangeHalo.hpp"
 #endif
@@ -39,7 +35,6 @@
 #include <omp.h>
 #endif
 #include <cassert>
-<<<<<<< HEAD
 
 #include <iostream>
 using namespace std;
@@ -52,8 +47,6 @@
     return _mm_cvtsd_f64(sum);
 }
 
-=======
->>>>>>> d60502ef
 
 /*!
   Routine to compute matrix vector product y = Ax where:
@@ -70,7 +63,7 @@
 
   @see ComputeSPMV
 */
-<<<<<<< HEAD
+
 int ComputeSPMV(const SparseMatrix &A, Vector &x, Vector &y) {
     assert(x.localLength >= A.localNumberOfColumns); // Test vector lengths
     assert(y.localLength >= A.localNumberOfRows);
@@ -174,53 +167,4 @@
 //     // }
 
 //     return 0; // Success
-// }
-=======
-
-
-int ComputeSPMV(const SparseMatrix &A, Vector &x, Vector &y)
-{
-
-  // This line and the next two lines should be removed and your version of ComputeSPMV should be used.
-  A.isSpmvOptimized = true;
-  //return ComputeSPMV_ref(A,x,y);
-  assert(x.localLength >= A.localNumberOfColumns); // Test vector lengths
-  assert(y.localLength >= A.localNumberOfRows);
-
-#ifndef HPCG_NO_MPI
-  ExchangeHalo(A, x);
-#endif
-
-  const double * const xv = x.values;
-  double * const yv = y.values;
-  const local_int_t nrow = A.localNumberOfRows;
-  for (local_int_t i = 0; i < nrow; i++) {
-    double sum = 0.0;
-    const double * const cur_vals = A.matrixValues[i];
-    const local_int_t * const cur_inds = A.mtxIndL[i];
-    const int cur_nnz = A.nonzerosInRow[i];
-
-    int j = 0;
-
-    __m256d vec_sum = _mm256_setzero_pd(); // Initialize sum vector
-
-    for (; j <= cur_nnz - 4; j += 4) {
-      __m256d vec_vals = _mm256_load_pd(&cur_vals[j]); // Aligned load of 4 values
-      __m256d vec_xv = _mm256_set_pd(xv[cur_inds[j+3]], xv[cur_inds[j+2]], xv[cur_inds[j+1]], xv[cur_inds[j]]);
-      vec_sum = _mm256_fmadd_pd(vec_vals, vec_xv, vec_sum); // Fused multiply-add
-    }
-
-    // Horizontal add to get the final sum from the vector
-    vec_sum = _mm256_hadd_pd(vec_sum, vec_sum);
-    sum = ((double*)&vec_sum)[0] + ((double*)&vec_sum)[2];
-
-    // Process remaining elements
-    for (; j < cur_nnz; j++) {
-      sum += cur_vals[j] * xv[cur_inds[j]];
-    }
-
-    yv[i] = sum;
-  }
-return 0;
-}
->>>>>>> d60502ef
+// }