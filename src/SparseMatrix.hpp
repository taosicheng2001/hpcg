--- conflicted
+++ resolved
@@ -69,32 +69,9 @@
   std::vector<local_int_t> optimizationData[2];
 #else
   void * optimizationData;  // pointer that can be used to store implementation-specific data
-<<<<<<< HEAD
+
 #endif
 
-=======
-  /*
-   * Optimization data
-   */
-  std::vector<local_int_t> whichNewRowIsOldRow;
-  std::vector<local_int_t> whichOldRowIsNewRow;
-  std::vector<local_int_t> firstRowOfBlock;
-  std::vector<local_int_t> nonzerosInChunk;
-  std::vector<std::vector<local_int_t> > tdg;
-  std::vector<local_int_t> numberOfBlocksInColor;
-
-  bool TDG;
-  local_int_t blockSize;
-  local_int_t chunkSize;
-  local_int_t numberOfChunks;
-  local_int_t numberOfColors;
-  local_int_t numberOfBlocks;
-
-#ifdef HPCG_USE_SPMV_ARMPL
-  armpl_spmat_t armpl_mat;
-#endif
-  
->>>>>>> d60502ef
 #ifndef HPCG_NO_MPI
   local_int_t numberOfExternalValues; //!< number of entries that are external to this process
   int numberOfSendNeighbors; //!< number of neighboring processes that will be send local data
