
//@HEADER
// ***************************************************
//
// HPCG: High Performance Conjugate Gradient Benchmark
//
// Contact:
// Michael A. Heroux ( maherou@sandia.gov)
// Jack Dongarra     (dongarra@eecs.utk.edu)
// Piotr Luszczek    (luszczek@eecs.utk.edu)
//
// ***************************************************
//@HEADER

/*!
 @file ComputeDotProduct.cpp

 HPCG routine
 */

#ifndef HPCG_NO_MPI
#include "mytimer.hpp"
#include <mpi.h>
#endif
#ifndef HPCG_NO_OPENMP
#include <omp.h>
#endif

#include <immintrin.h>

#include "ComputeDotProduct.hpp"
#include "ComputeDotProduct_ref.hpp"

/*!
  Routine to compute the dot product of two vectors.

  This routine calls the reference dot-product implementation by default, but
  can be replaced by a custom routine that is optimized and better suited for
  the target system.

  @param[in]  n the number of vector elements (on this processor)
  @param[in]  x, y the input vectors
  @param[out] result a pointer to scalar value, on exit will contain the result.
  @param[out] time_allreduce the time it took to perform the communication
  between processes
  @param[out] isOptimized should be set to false if this routine uses the
  reference implementation (is not optimized); otherwise leave it unchanged

  @return returns 0 upon success and non-zero otherwise

  @see ComputeDotProduct_ref
*/
int ComputeDotProduct(const local_int_t n, const Vector &x, const Vector &y,
                      double &result, double &time_allreduce,
                      bool &isOptimized) {

  // This line and the next two lines should be removed and your version of
  // ComputeDotProduct should be used.
  // isOptimized = false;
  // return ComputeDotProduct_ref(n, x, y, result, time_allreduce);

  assert(x.localLength >= n);
  assert(y.localLength >= n);

  double local_result = 0.0;
  double *xv = x.values;
  double *yv = y.values;

#ifndef HPCG_NO_OPENMP
#pragma omp declare reduction(+ : __m512d : omp_out = omp_out + omp_in) \
    initializer(omp_priv = _mm512_setzero_pd())
#endif

  __m512d sum_vec = _mm512_setzero_pd();

  if (yv == xv) {

#ifndef HPCG_NO_OPENMP
// #pragma omp parallel for reduction(+ : sum_vec)
#endif
    for (local_int_t i = 0; i <= n - 8; i += 8) {
      __m512d x0 = _mm512_loadu_pd(&xv[i]);
      // sum_vec += x0 * x0;
      sum_vec = _mm512_fmadd_pd(x0, x0, sum_vec);
    }
    local_result = sum_vec[0] + sum_vec[1] + sum_vec[2] + sum_vec[3];
    
#ifndef HPCG_NO_OPENMP
// #pragma omp parallel for reduction(+ : local_result)
#endif
    for (local_int_t res_i = n / 8 * 8; res_i < n; res_i++) {
      local_result += xv[res_i] * xv[res_i];
    }
  } else {

#ifndef HPCG_NO_OPENMP
// #pragma omp parallel for reduction(+ : sum_vec)
#endif
    for (local_int_t i = 0; i <= n - 8; i += 8) {
      __m512d x0 = _mm512_loadu_pd(&xv[i]);
      __m512d y0 = _mm512_loadu_pd(&yv[i]);
<<<<<<< HEAD
      sum_vec = _mm512_fmadd_pd(x0, y0, sum_vec);
=======
      sum_vec += _mm512_fmadd_pd(x0, y0, sum_vec);
>>>>>>> e9f3c393
    }

    local_result = sum_vec[0] + sum_vec[1] + sum_vec[2] + sum_vec[3];

#ifndef HPCG_NO_OPENMP
// #pragma omp parallel for reduction(+ : local_result)
#endif
    for (local_int_t res_i = n / 8 * 8; res_i < n; res_i++) {
      local_result += xv[res_i] * yv[res_i];
    }
  }

#ifndef HPCG_NO_MPI
  // Use MPI's reduce function to collect all partial sums
  double t0 = mytimer();
  double global_result = 0.0;
  MPI_Allreduce(&local_result, &global_result, 1, MPI_DOUBLE, MPI_SUM,
                MPI_COMM_WORLD);
  result = global_result;
  time_allreduce += mytimer() - t0;
#else
  time_allreduce += 0.0;
  result = local_result;
#endif

  return 0;
}<|MERGE_RESOLUTION|>--- conflicted
+++ resolved
@@ -99,11 +99,9 @@
     for (local_int_t i = 0; i <= n - 8; i += 8) {
       __m512d x0 = _mm512_loadu_pd(&xv[i]);
       __m512d y0 = _mm512_loadu_pd(&yv[i]);
-<<<<<<< HEAD
+
       sum_vec = _mm512_fmadd_pd(x0, y0, sum_vec);
-=======
-      sum_vec += _mm512_fmadd_pd(x0, y0, sum_vec);
->>>>>>> e9f3c393
+
     }
 
     local_result = sum_vec[0] + sum_vec[1] + sum_vec[2] + sum_vec[3];
