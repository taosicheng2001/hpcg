--- conflicted
+++ resolved
@@ -18,31 +18,29 @@
  HPCG routine
  */
 
-<<<<<<< HEAD
- #ifndef HPCG_NO_MPI
-#include <mpi.h>
-#include "mytimer.hpp"
-=======
 #ifndef HPCG_NO_MPI
 #include "mytimer.hpp"
 #include <mpi.h>
->>>>>>> c336777f
 #endif
 #ifndef HPCG_NO_OPENMP
 #include <omp.h>
 #endif
-<<<<<<< HEAD
-#include <cassert>
-=======
-
-#include <immintrin.h>
->>>>>>> c336777f
 
 #include "ComputeDotProduct.hpp"
 #include "ComputeDotProduct_ref.hpp"
+
 #ifdef HPCG_DDOT_USE_MKL
 #include "mkl.h"
 #endif // HPCG_DDOT_USE_MKL
+
+#ifdef HPCG_USE_AVX2
+#include <immintrin.h>
+#endif
+
+#ifdef HHPCG_USE_AVX512
+#include <immintrin.h>
+#endif
+
 /*!
   Routine to compute the dot product of two vectors.
 
@@ -67,14 +65,10 @@
                       bool &isOptimized) {
 
   // This line and the next two lines should be removed and your version of
+  //
   // ComputeDotProduct should be used.
-<<<<<<< HEAD
-  // // isOptimized = false;
-  // // return ComputeDotProduct_ref(n, x, y, result, time_allreduce);
-=======
-  // isOptimized = false;
-  // return ComputeDotProduct_ref(n, x, y, result, time_allreduce);
->>>>>>> c336777f
+  // // // isOptimized = false;
+  // // // return ComputeDotProduct_ref(n, x, y, result, time_allreduce);
 
   assert(x.localLength >= n);
   assert(y.localLength >= n);
@@ -83,9 +77,78 @@
   double *xv = x.values;
   double *yv = y.values;
 
-<<<<<<< HEAD
-#ifdef HPCG_DDOT_USE_MKL
-  loccal_result = clabs_ddot(n, xv, 1, yv, 1);
+#ifdef HPCG_USE_AVX512
+  if (yv == xv) {
+#ifndef HPCG_NO_OPENMP
+    #pragma omp parallel for reduction (+:local_result)
+#endif
+    for (local_int_t i = 0; i <= n - 8; i += 8) {
+      __m512d x0 = _mm256_loadu_pd(&xv[i]);
+      // sum_vec = _mm256_fmadd_pd(x0, x0, sum_vec);
+      __512d mul = _mm256_mul_pd(x0, x0);
+      local_result += mul[0] + mul[1] + mul[2] + mul[3] + mul[4] + mul[5] + mul[6] + mul[7];
+    }
+
+    for (local_int_t res_i = n / 8 * 8; res_i < n; res_i++) {
+      local_result += xv[res_i] * xv[res_i];
+    }
+  } else {
+#ifndef HPCG_NO_OPENMP
+    #pragma omp parallel for reduction (+:local_result)
+#endif
+    for (local_int_t i = 0; i <= n - 8; i += 8) {
+      __m512d x0 = _mm256_loadu_pd(&xv[i]);
+      __m512d y0 = _mm256_loadu_pd(&yv[i]);
+      // sum_vec = _mm256_fmadd_pd(x0, y0, sum_vec);
+      __m512d mul = _mm256_mul_pd(x0, y0);
+      local_result += mul[0] + mul[1] + mul[2] + mul[3] + mul[4] + mul[5] + mul[6] + mul[7];
+    }
+
+    for (local_int_t res_i = n / 8 * 8; res_i < n; res_i++) {
+      local_result += xv[res_i] * yv[res_i];
+    }
+  }
+
+#elif defined HPCG_USE_AVX2
+  // __m256d sum_vec = _mm256_setzero_pd();
+
+  if (yv == xv) {
+#ifndef HPCG_NO_OPENMP
+    #pragma omp parallel for reduction (+:local_result)
+#endif
+    for (local_int_t i = 0; i <= n - 4; i += 4) {
+      __m256d x0 = _mm256_loadu_pd(&xv[i]);
+      // sum_vec = _mm256_fmadd_pd(x0, x0, sum_vec);
+      __m256d mul = _mm256_mul_pd(x0, x0);
+      local_result += mul[0] + mul[1] + mul[2] + mul[3];
+    }
+
+    // local_result = sum_vec[0] + sum_vec[1] + sum_vec[2] + sum_vec[3];
+
+    for (local_int_t res_i = n / 4 * 4; res_i < n; res_i++) {
+      local_result += xv[res_i] * xv[res_i];
+    }
+  } else {
+#ifndef HPCG_NO_OPENMP
+    #pragma omp parallel for reduction (+:local_result)
+#endif
+    for (local_int_t i = 0; i <= n - 4; i += 4) {
+      __m256d x0 = _mm256_loadu_pd(&xv[i]);
+      __m256d y0 = _mm256_loadu_pd(&yv[i]);
+      // sum_vec = _mm256_fmadd_pd(x0, y0, sum_vec);
+      __m256d mul = _mm256_mul_pd(x0, y0);
+      local_result += mul[0] + mul[1] + mul[2] + mul[3];
+    }
+
+    // local_result = sum_vec[0] + sum_vec[1] + sum_vec[2] + sum_vec[3];
+
+    for (local_int_t res_i = n / 4 * 4; res_i < n; res_i++) {
+      local_result += xv[res_i] * yv[res_i];
+    }
+  }
+
+#elif defined  HPCG_DDOT_USE_MKL
+  local_result = cblas_ddot(n, xv, 1, yv, 1);
 #else // HPCG_DDOT_USE_MKL
   if (yv==xv) {
 #ifndef HPCG_NO_OPENMP
@@ -99,46 +162,13 @@
     for (local_int_t i=0; i<n; i++) local_result += xv[i]*yv[i];
   }
 #endif // HPCG_DDOT_USE_MKL
-=======
-  __m256d sum_vec = _mm256_setzero_pd();
-
-  if (yv == xv) {
-    for (local_int_t i = 0; i <= n - 4; i += 4) {
-      __m256d x0 = _mm256_loadu_pd(&xv[i]);
-      // sum_vec += x0 * x0;
-      sum_vec = _mm256_fmadd_pd(x0, x0, sum_vec);
-    }
-
-    local_result = sum_vec[0] + sum_vec[1] + sum_vec[2] + sum_vec[3];
-
-    for (local_int_t res_i = n / 4 * 4; res_i < n; res_i++) {
-      local_result += xv[res_i] * xv[res_i];
-    }
-  } else {
-    for (local_int_t i = 0; i <= n - 4; i += 4) {
-      __m256d x0 = _mm256_loadu_pd(&xv[i]);
-      __m256d y0 = _mm256_loadu_pd(&yv[i]);
-      sum_vec = _mm256_fmadd_pd(x0, y0, sum_vec);
-    }
-
-    local_result = sum_vec[0] + sum_vec[1] + sum_vec[2] + sum_vec[3];
-
-    for (local_int_t res_i = n / 4 * 4; res_i < n; res_i++) {
-      local_result += xv[res_i] * yv[res_i];
-    }
-  }
->>>>>>> c336777f
 
 #ifndef HPCG_NO_MPI
   // Use MPI's reduce function to collect all partial sums
   double t0 = mytimer();
   double global_result = 0.0;
   MPI_Allreduce(&local_result, &global_result, 1, MPI_DOUBLE, MPI_SUM,
-<<<<<<< HEAD
       MPI_COMM_WORLD);
-=======
-                MPI_COMM_WORLD);
->>>>>>> c336777f
   result = global_result;
   time_allreduce += mytimer() - t0;
 #else
